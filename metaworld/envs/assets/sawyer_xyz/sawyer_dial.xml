<?xml version="1.0" encoding="utf-8"?>
<mujoco>
    <include file="shared_config.xml"></include>
    <worldbody>
        <include file="sawyer_xyz_base.xml"></include>

        <body name="dial" pos="0 0.7 0.">
<<<<<<< HEAD
          <inertial pos="0 0 0" mass="1." diaginertia="8.80012e-0 8.80012e-0 8.80012e-0"/>
          <geom name="dial" rgba="0.3 1 0.3 1" size=".03 .03 .03" type="box" margin="0.001"
=======
          <!-- <inertial pos="0 0 0" mass="1." diaginertia="8.80012e-0 8.80012e-0 8.80012e-0"/> -->
          <geom name="dial" size=".03 .03 .03" type="box" margin="0.001"
>>>>>>> f5c4c99b
                contype="1" conaffinity="1" condim="3" friction="1 0.1 0.002" 
            material="wood"/>
          <joint type="hinge" range="-3.14 3.14" axis="0 0 1" name="joint" pos="0 0 0" damping="1" armature="0" limited="true"/>
          
          <!-- <site name="dialStart" pos="0.03 -0.03 0.03" size="0.005" rgba="0 0 1 1"/> -->
          <site name="dialStart" pos="0 -0.03 0.03" size="0.005" rgba="0 0 1 1"/>
        </body>

        <!-- <site name="goal" pos="-0.03 0.73 0.03" size="0.02" 
              rgba=".8 0 0 1"/> -->
        <site name="goal" pos="0. 0.73 0.03" size="0.02" 
              rgba=".8 0 0 1"/>

        <!-- <body name="dial" pos="0 0.7 .05">
          <inertial pos="0 0 0" mass="1." diaginertia="8.80012e-0 8.80012e-0 8.80012e-0"/>
          <geom name="lever" rgba="0.3 1 0.3 1" size=".03 .1 .03" type="box" margin="0.001"
                contype="1" conaffinity="1" condim="3" friction="1 0.1 0.002" 
            />
          <joint type="hinge" range="-3.14 3.14" axis="0 0 1" name="joint" pos="0 0 0" damping="1" armature="0"/>
          <site name="dialStart" pos="-0.03 -0.1 0.03" size="0.005" rgba="1 0 0 1"/>
        </body>

        <site name="goal" pos="0.03 0.8 0.08" size="0.02" 
              rgba=".8 0 0 1"/> -->

<!--         <body name="box" pos="0 0.8 0.05">
          <geom rgba="0.3 0.3 1 1" type="box" contype="1" size="0.1 0.05 0.05" name="box_left" conaffinity="1" pos="0 0 0" mass="1000" solimp="0.99 0.99 0.01" solref="0.01 1"/>
          <geom rgba="0.3 0.3 1 1" type="box" contype="1" size="0.1 0.05 0.05" name="box_right" conaffinity="1" pos="0 0.16 0" mass="1000" solimp="0.99 0.99 0.01" solref="0.01 1"/>
          <geom rgba="0.3 0.3 1 1" type="box" contype="1" size="0.035 0.03 0.05" name="box_front" conaffinity="1" pos="0.065 0.08 0" mass="1000" solimp="0.99 0.99 0.01" solref="0.01 1"/>
          <geom rgba="0.3 0.3 1 1" type="box" contype="1" size="0.035 0.03 0.05" name="box_behind" conaffinity="1" pos="-0.065 0.08 0" mass="1000" solimp="0.99 0.99 0.01" solref="0.01 1"/>
          <joint type="slide" range="-0.2 0." axis="0 1 0" name="goal_slidey" pos="0 0 0" damping="1.0"/>
        </body>
 -->    </worldbody>

    <actuator>
        <position ctrllimited="true" ctrlrange="-1 1" joint="r_close" kp="400"  user="1"/>
        <position ctrllimited="true" ctrlrange="-1 1" joint="l_close" kp="400"  user="1"/>
    </actuator>

</mujoco><|MERGE_RESOLUTION|>--- conflicted
+++ resolved
@@ -5,13 +5,8 @@
         <include file="sawyer_xyz_base.xml"></include>
 
         <body name="dial" pos="0 0.7 0.">
-<<<<<<< HEAD
           <inertial pos="0 0 0" mass="1." diaginertia="8.80012e-0 8.80012e-0 8.80012e-0"/>
-          <geom name="dial" rgba="0.3 1 0.3 1" size=".03 .03 .03" type="box" margin="0.001"
-=======
-          <!-- <inertial pos="0 0 0" mass="1." diaginertia="8.80012e-0 8.80012e-0 8.80012e-0"/> -->
           <geom name="dial" size=".03 .03 .03" type="box" margin="0.001"
->>>>>>> f5c4c99b
                 contype="1" conaffinity="1" condim="3" friction="1 0.1 0.002" 
             material="wood"/>
           <joint type="hinge" range="-3.14 3.14" axis="0 0 1" name="joint" pos="0 0 0" damping="1" armature="0" limited="true"/>
