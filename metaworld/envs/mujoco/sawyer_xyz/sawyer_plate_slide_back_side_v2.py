--- conflicted
+++ resolved
@@ -58,13 +58,8 @@
             np.hstack((self.hand_high, obj_high, goal_high)),
         )
 
-<<<<<<< HEAD
         self._freeze_rand_vec = False
-        self.reset()
-        self._freeze_rand_vec = True
 
-=======
->>>>>>> c9f7290c
     @property
     def model_name(self):
         return get_asset_full_path('sawyer_xyz/sawyer_plate_slide_sideway.xml')
