--- conflicted
+++ resolved
@@ -39,7 +39,6 @@
         self.liftThresh = liftThresh
         self.max_path_length = 200
 
-<<<<<<< HEAD
         self.action_space = Box(
             np.array([-1, -1, -1, -1]),
             np.array([1, 1, 1, 1]),
@@ -47,26 +46,18 @@
 
         self.goal_low = np.array(self.goal_low)
         self.goal_high = np.array(self.goal_high)
-=======
-        goal_low = np.array(goal_low)
-        goal_high = np.array(goal_high)
->>>>>>> c9f7290c
+
         self.obj_and_goal_space = Box(
             np.hstack((obj_low, self.goal_low)),
             np.hstack((obj_high, self.goal_high)),
         )
 
         self.observation_space = Box(
-            np.hstack((self.hand_low, obj_low, goal_low)),
-            np.hstack((self.hand_high, obj_high, goal_high)),
-        )
-<<<<<<< HEAD
+            np.hstack((self.hand_low, obj_low, self.goal_low)),
+            np.hstack((self.hand_high, obj_high, self.goal_high)),
+        )
 
         self._freeze_rand_vec = False
-        self.reset()
-        self._freeze_rand_vec = True
-=======
->>>>>>> c9f7290c
 
     @property
     def model_name(self):
