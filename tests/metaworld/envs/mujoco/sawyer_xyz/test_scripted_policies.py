--- conflicted
+++ resolved
@@ -75,17 +75,12 @@
     ['push-wall-v2', SawyerPushWallV2Policy(), .0, .97],
     ['shelf-place-v1', SawyerShelfPlaceV1Policy(), .0, .96],
     ['soccer-v1', SawyerSoccerV1Policy(), .0, .88],
+    ['stick-pull-v1', SawyerStickPullPolicy(), .0, 0.98],
+    ['stick-push-v1', SawyerStickPushPolicy(), .0, 0.98],
     ['sweep-into-v1', SawyerSweepIntoV1Policy(), .0, 1.],
     ['sweep-v1', SawyerSweepV1Policy(), .0, 1.],
-<<<<<<< HEAD
-    ['window-close-v2', SawyerWindowCloseV2Policy(), 0., 0.98],
-    ['window-open-v2', SawyerWindowOpenV2Policy(), 0., 0.96],
-    ['stick-pull-v1', SawyerStickPullPolicy(), .0, 0.98],
-    ['stick-push-v1', SawyerStickPushPolicy(), .0, 0.98],
-=======
     ['window-close-v2', SawyerWindowCloseV2Policy(), 0., .98],
     ['window-open-v2', SawyerWindowOpenV2Policy(), 0., .94],
->>>>>>> 540723de
 ]
 
 test_cases_latest_noisy = [
@@ -134,17 +129,12 @@
     ['push-wall-v2', SawyerPushWallV2Policy(), .1, .82],
     ['shelf-place-v1', SawyerShelfPlaceV1Policy(), .1, .90],
     ['soccer-v1', SawyerSoccerV1Policy(), .1, .91],
+    ['stick-pull-v1', SawyerStickPullPolicy(), .1, 0.88],
+    ['stick-push-v1', SawyerStickPushPolicy(), .1, 0.95],
     ['sweep-into-v1', SawyerSweepIntoV1Policy(), .1, 1.],
     ['sweep-v1', SawyerSweepV1Policy(), .1, 1.],
-<<<<<<< HEAD
-    ['window-close-v2', SawyerWindowCloseV2Policy(), .1, 0.96],
-    ['window-open-v2', SawyerWindowOpenV2Policy(), .1, 0.95],
-    ['stick-pull-v1', SawyerStickPullPolicy(), .1, 0.88],
-    ['stick-push-v1', SawyerStickPushPolicy(), .1, 0.95],
-=======
     ['window-close-v2', SawyerWindowCloseV2Policy(), .1, .95],
     ['window-open-v2', SawyerWindowOpenV2Policy(), .1, .93],
->>>>>>> 540723de
 ]
 
 
