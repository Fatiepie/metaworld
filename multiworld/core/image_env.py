import cv2
import mujoco_py
import numpy as np
import warnings
from PIL import Image
from gym.spaces import Box, Dict

from multiworld.core.wrapper_env import ProxyEnv
from multiworld.envs.mujoco.sawyer_reach_torque.generate_goal_data_set import generate_goal_data_set


class ImageEnv(ProxyEnv):
    def __init__(
            self,
            wrapped_env,
            imsize=84,
            init_camera=None,
            transpose=False,
            grayscale=False,
            normalize=False,
            use_goal_caching=False,
            cached_goal_generation_function=generate_goal_data_set,
            num_cached_goals=100,
            cached_goal_keys=None,
            goal_sizes=None,
            obs_to_goal_fctns=None,
            observation_keys=None,
            use_cached_dataset=False,
            reward_type='image_distance',
            threshold=10,
    ):
        self.quick_init(locals())
        super().__init__(wrapped_env)
        self.wrapped_env.hide_goal_markers = True
        self.imsize = imsize
        self.init_camera = init_camera
        self.transpose = transpose
        self.grayscale = grayscale
        self.normalize = normalize

        if grayscale:
            self.image_length = self.imsize * self.imsize
        else:
            self.image_length = 3 * self.imsize * self.imsize
        # This is torch format rather than PIL image
        self.image_shape = (self.imsize, self.imsize)
        # Flattened past image queue
        # init camera
        if init_camera is not None:
            sim = self._wrapped_env.initialize_camera(init_camera)
            # viewer = mujoco_py.MjRenderContextOffscreen(sim, device_id=-1)
            # init_camera(viewer.cam)
            # sim.add_render_context(viewer)
        self._render_local = False
        self._img_goal = None

        img_space = Box(0, 1, (self.image_length,))
        spaces = self.wrapped_env.observation_space.spaces
        spaces['observation'] = img_space
        spaces['desired_goal'] = img_space
        spaces['achieved_goal'] = img_space
        spaces['image_observation'] = img_space
        spaces['image_desired_goal'] = img_space
        spaces['image_achieved_goal'] = img_space
        self.observation_space = Dict(spaces)
        self.reward_type=reward_type
        self.threshold = threshold
        self.use_goal_caching = use_goal_caching
        if self.use_goal_caching:
            self._img_goal = np.random.uniform(0, 1, self.image_length)
            # hardcoded for torque control for now
            cached_goal_keys = ['image_desired_goal', 'state_desired_goal', 'joint_desired_goal']
            goal_sizes = [(self.imsize ** 2) * 3, 3, 7]
            obs_to_goal_fctns = [lambda x: x, lambda x: x[-3:], lambda x: x[:7]]
            observation_keys = ['image_observation', 'state_observation', 'state_observation']
            goal_generation_dict = dict()
            for goal_key, goal_size, obs_to_goal_fctn, obs_key in zip(cached_goal_keys, goal_sizes, obs_to_goal_fctns,
                                                                      observation_keys):
                goal_generation_dict[goal_key] = [goal_size, obs_to_goal_fctn, obs_key]
            self.goals = cached_goal_generation_function(self, goal_generation_dict=goal_generation_dict, num_goals=num_cached_goals, use_cached_dataset=use_cached_dataset)
            self.goals['desired_goal'] = self.goals['image_desired_goal']
            self._wrapped_env.goals = self.goals
            self._wrapped_env.use_goal_caching = True

    def step(self, action):
        obs, reward, done, info = self.wrapped_env.step(action)
        new_obs = self._update_obs(obs)
        reward = self.compute_reward(action, new_obs)
        return new_obs, reward, done, info

<<<<<<< HEAD
    def reset(self):
        obs = self.wrapped_env.reset()
        env_state = self.wrapped_env.get_env_state()
        self.wrapped_env.set_to_goal(self.wrapped_env.get_goal())
        self._img_goal = self._get_flat_img()
        self.wrapped_env.set_env_state(env_state)
        return self._update_obs(obs)
=======
    def reset(self, _resample_on_reset=True):
        obs = self.wrapped_env.reset(_resample_on_reset=_resample_on_reset)
        if _resample_on_reset:
            if self.use_goal_caching:
                idx = np.random.randint(0, self.num_cached_goals)
                self._img_goal = self.goals['image_desired_goal'][idx]
                self._wrapped_env._state_goal = self.goals['state_desired_goal'][idx]
                self._wrapped_env._goal_angles = self.goals['joint_desired_goal'][idx]
                for key in self.goals.keys():
                    obs[key] = self.goals[key][idx]
            else:
                env_state = self.wrapped_env.get_env_state()
                self.wrapped_env.set_to_goal(self.wrapped_env.get_goal())
                self._img_goal = self._get_flat_img()
                self.wrapped_env.set_env_state(env_state)
            return self._update_obs(obs)
>>>>>>> ab2c05b4

    def _update_obs(self, obs):
        img_obs = self._get_flat_img()
        obs['image_observation'] = img_obs
        obs['image_desired_goal'] = self._img_goal
        obs['image_achieved_goal'] = img_obs
        obs['observation'] = img_obs
        obs['desired_goal'] = self._img_goal
        obs['achieved_goal'] = img_obs
        return obs

    def _get_flat_img(self):
        # returns the image as a torch format np array
        image_obs = self._wrapped_env.get_image()
        if self._render_local:
            cv2.imshow('env', image_obs)
            cv2.waitKey(1)
        if self.grayscale:
            image_obs = Image.fromarray(image_obs).convert('L')
            image_obs = np.array(image_obs)
        if self.normalize:
            image_obs = image_obs / 255.0
        if self.transpose:
            image_obs = image_obs.transpose()
        return image_obs.flatten()

    def enable_render(self):
        self._render_local = True

    """
    Multitask functions
    """
    def get_goal(self):
        goal = self.wrapped_env.get_goal()
        goal['desired_goal'] = self._img_goal
        goal['image_desired_goal'] = self._img_goal
        return goal

    def sample_goals(self, batch_size):
        if self.use_goal_caching:
            idxs = np.random.randint(0, self.num_cached_goals, batch_size)
            goals = dict()
            for key in self.goals.keys():
                goals[key] = self.goals[key][idxs]
            return goals
        if batch_size > 1:
            warnings.warn("Sampling goal images is slow")
        img_goals = np.zeros((batch_size, self.image_length))
        goals = self.wrapped_env.sample_goals(batch_size)
        for i in range(batch_size):
            goal = self.unbatchify_dict(goals, i)
            self.wrapped_env.set_to_goal(goal)
            img_goals[i, :] = self._get_flat_img()
        goals['desired_goal'] = img_goals
        goals['image_desired_goal'] = img_goals
        return goals

    def compute_rewards(self, actions, obs):
        achieved_goals = obs['achieved_goal']
        desired_goals = obs['desired_goal']
        dist = np.linalg.norm(achieved_goals - desired_goals, axis=1)
        if self.reward_type=='image_distance':
            return -dist
        elif self.reward_type=='image_sparse':
            return -(dist<self.threshold).astype(float)
        else:
            raise NotImplementedError()

def normalize_image(image):
    assert image.dtype == np.uint8
    return np.float64(image) / 255.0

def unormalize_image(image):
    assert image.dtype != np.uint8
    return np.uint8(image * 255.0)<|MERGE_RESOLUTION|>--- conflicted
+++ resolved
@@ -4,9 +4,7 @@
 import warnings
 from PIL import Image
 from gym.spaces import Box, Dict
-
 from multiworld.core.wrapper_env import ProxyEnv
-from multiworld.envs.mujoco.sawyer_reach_torque.generate_goal_data_set import generate_goal_data_set
 
 
 class ImageEnv(ProxyEnv):
@@ -18,14 +16,6 @@
             transpose=False,
             grayscale=False,
             normalize=False,
-            use_goal_caching=False,
-            cached_goal_generation_function=generate_goal_data_set,
-            num_cached_goals=100,
-            cached_goal_keys=None,
-            goal_sizes=None,
-            obs_to_goal_fctns=None,
-            observation_keys=None,
-            use_cached_dataset=False,
             reward_type='image_distance',
             threshold=10,
     ):
@@ -65,22 +55,6 @@
         self.observation_space = Dict(spaces)
         self.reward_type=reward_type
         self.threshold = threshold
-        self.use_goal_caching = use_goal_caching
-        if self.use_goal_caching:
-            self._img_goal = np.random.uniform(0, 1, self.image_length)
-            # hardcoded for torque control for now
-            cached_goal_keys = ['image_desired_goal', 'state_desired_goal', 'joint_desired_goal']
-            goal_sizes = [(self.imsize ** 2) * 3, 3, 7]
-            obs_to_goal_fctns = [lambda x: x, lambda x: x[-3:], lambda x: x[:7]]
-            observation_keys = ['image_observation', 'state_observation', 'state_observation']
-            goal_generation_dict = dict()
-            for goal_key, goal_size, obs_to_goal_fctn, obs_key in zip(cached_goal_keys, goal_sizes, obs_to_goal_fctns,
-                                                                      observation_keys):
-                goal_generation_dict[goal_key] = [goal_size, obs_to_goal_fctn, obs_key]
-            self.goals = cached_goal_generation_function(self, goal_generation_dict=goal_generation_dict, num_goals=num_cached_goals, use_cached_dataset=use_cached_dataset)
-            self.goals['desired_goal'] = self.goals['image_desired_goal']
-            self._wrapped_env.goals = self.goals
-            self._wrapped_env.use_goal_caching = True
 
     def step(self, action):
         obs, reward, done, info = self.wrapped_env.step(action)
@@ -88,7 +62,6 @@
         reward = self.compute_reward(action, new_obs)
         return new_obs, reward, done, info
 
-<<<<<<< HEAD
     def reset(self):
         obs = self.wrapped_env.reset()
         env_state = self.wrapped_env.get_env_state()
@@ -96,24 +69,6 @@
         self._img_goal = self._get_flat_img()
         self.wrapped_env.set_env_state(env_state)
         return self._update_obs(obs)
-=======
-    def reset(self, _resample_on_reset=True):
-        obs = self.wrapped_env.reset(_resample_on_reset=_resample_on_reset)
-        if _resample_on_reset:
-            if self.use_goal_caching:
-                idx = np.random.randint(0, self.num_cached_goals)
-                self._img_goal = self.goals['image_desired_goal'][idx]
-                self._wrapped_env._state_goal = self.goals['state_desired_goal'][idx]
-                self._wrapped_env._goal_angles = self.goals['joint_desired_goal'][idx]
-                for key in self.goals.keys():
-                    obs[key] = self.goals[key][idx]
-            else:
-                env_state = self.wrapped_env.get_env_state()
-                self.wrapped_env.set_to_goal(self.wrapped_env.get_goal())
-                self._img_goal = self._get_flat_img()
-                self.wrapped_env.set_env_state(env_state)
-            return self._update_obs(obs)
->>>>>>> ab2c05b4
 
     def _update_obs(self, obs):
         img_obs = self._get_flat_img()
